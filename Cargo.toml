--- conflicted
+++ resolved
@@ -4,13 +4,8 @@
 resolver = "2"
 
 [workspace.package]
-<<<<<<< HEAD
-version = "0.11.1"
-rust-version = "1.74" # also change in ci.yml
-=======
 version = "0.12.0"
 rust-version = "1.77" # also change in ci.yml
->>>>>>> 737895d7
 authors = ["The Typst Project Developers"]
 edition = "2021"
 homepage = "https://typst.app"
@@ -21,19 +16,6 @@
 readme = "README.md"
 
 [workspace.dependencies]
-<<<<<<< HEAD
-typst = { path = "crates/typst", version = "0.11.1" }
-typst-cli = { path = "crates/typst-cli", version = "0.11.1" }
-typst-ide = { path = "crates/typst-ide", version = "0.11.1" }
-typst-macros = { path = "crates/typst-macros", version = "0.11.1" }
-typst-pdf = { path = "crates/typst-pdf", version = "0.11.1" }
-typst-render = { path = "crates/typst-render", version = "0.11.1" }
-typst-svg = { path = "crates/typst-svg", version = "0.11.1" }
-typst-syntax = { path = "crates/typst-syntax", version = "0.11.1" }
-typst-timing = { path = "crates/typst-timing", version = "0.11.1" }
-typst-assets = "0.11.1"
-typst-dev-assets = { git = "https://github.com/typst/typst-dev-assets", tag = "v0.11.1" }
-=======
 typst = { path = "crates/typst", version = "0.12.0" }
 typst-cli = { path = "crates/typst-cli", version = "0.12.0" }
 typst-ide = { path = "crates/typst-ide", version = "0.12.0" }
@@ -48,7 +30,6 @@
 typst-assets = "0.12.0"
 typst-dev-assets = { git = "https://github.com/typst/typst-dev-assets", tag = "v0.12.0" }
 arrayvec = "0.7.4"
->>>>>>> 737895d7
 az = "1.2"
 base64 = "0.22"
 bitflags = { version = "2", features = ["serde"] }
@@ -71,13 +52,8 @@
 flate2 = "1"
 fontdb = { version = "0.21", default-features = false }
 fs_extra = "1.3"
-<<<<<<< HEAD
-hayagriva = "0.5.3"
-heck = "0.4"
-=======
 hayagriva = "0.8"
 heck = "0.5"
->>>>>>> 737895d7
 hypher = "0.1.4"
 icu_properties = { version = "1.4", features = ["serde"] }
 icu_provider = { version = "1.4", features = ["sync"] }
@@ -92,12 +68,8 @@
 libfuzzer-sys = "0.4"
 lipsum = "0.9"
 log = "0.4"
-<<<<<<< HEAD
 md5 = "0.7"
-miniz_oxide = "0.7"
-=======
 miniz_oxide = "0.8"
->>>>>>> 737895d7
 native-tls = "0.2"
 notify = "6"
 once_cell = "1"
@@ -142,14 +114,9 @@
 time = { version = "0.3.20", features = ["formatting", "macros", "parsing"] }
 tiny-skia = "0.11"
 toml = { version = "0.8", default-features = false, features = ["parse", "display"] }
-<<<<<<< HEAD
 tracing = "0.1"
-ttf-parser = "0.20.0"
-two-face = { version = "0.3.0", default-features = false, features = ["syntect-fancy"] }
-=======
 ttf-parser = "0.24.1"
 two-face = { version = "0.4.0", default-features = false, features = ["syntect-fancy"] }
->>>>>>> 737895d7
 typed-arena = "2"
 unicode-bidi = "0.3.13"
 unicode-ident = "1.0"
@@ -166,13 +133,9 @@
 xmp-writer = "0.3"
 xz2 = { version = "0.1", features = ["static"] }
 yaml-front-matter = "0.1"
-<<<<<<< HEAD
-zip = { version = "0.6", default-features = false, features = ["deflate"] }
+zip = { version = "2", default-features = false, features = ["deflate"] }
 include_dir = "0.7.4"
 unicode_names2 = "1.2.2"
-=======
-zip = { version = "2", default-features = false, features = ["deflate"] }
->>>>>>> 737895d7
 
 [profile.dev.package."*"]
 opt-level = 2
