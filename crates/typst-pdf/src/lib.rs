//! Exporting of Typst documents into PDFs.

mod catalog;
mod color;
mod color_font;
mod content;
mod extg;
mod font;
mod gradient;
mod image;
mod named_destination;
mod outline;
mod page;
mod pattern;
mod resources;

<<<<<<< HEAD
use std::collections::{BTreeMap, HashMap, HashSet};
=======
use std::collections::HashMap;
use std::fmt::{self, Debug, Formatter};
>>>>>>> 737895d7
use std::hash::Hash;
use std::ops::{Deref, DerefMut};

use base64::Engine;
use pdf_writer::{Chunk, Name, Pdf, Ref, Str, TextStr};
use serde::{Deserialize, Serialize};
use typst::diag::{bail, SourceResult, StrResult};
use typst::foundations::{Datetime, Smart};
use typst::layout::{Abs, Em, PageRanges, Transform};
use typst::model::Document;
use typst::syntax::Span;
use typst::text::Font;
use typst::utils::Deferred;
use typst::visualize::Image;

use crate::catalog::write_catalog;
use crate::color::{alloc_color_functions_refs, ColorFunctionRefs};
use crate::color_font::{write_color_fonts, ColorFontSlice};
use crate::extg::{write_graphic_states, ExtGState};
use crate::font::write_fonts;
use crate::gradient::{write_gradients, PdfGradient};
use crate::image::write_images;
use crate::named_destination::{write_named_destinations, NamedDestinations};
use crate::page::{alloc_page_refs, traverse_pages, write_page_tree, EncodedPage};
use crate::pattern::{write_patterns, PdfPattern};
use crate::resources::{
    alloc_resources_refs, write_resource_dictionaries, Resources, ResourcesRefs,
};

/// Export a document into a PDF file.
///
/// Returns the raw bytes making up the PDF file.
#[typst_macros::time(name = "pdf")]
pub fn pdf(document: &Document, options: &PdfOptions) -> SourceResult<Vec<u8>> {
    PdfBuilder::new(document, options)
        .phase(|builder| builder.run(traverse_pages))?
        .phase(|builder| {
            Ok(GlobalRefs {
                color_functions: builder.run(alloc_color_functions_refs)?,
                pages: builder.run(alloc_page_refs)?,
                resources: builder.run(alloc_resources_refs)?,
            })
        })?
        .phase(|builder| {
            Ok(References {
                named_destinations: builder.run(write_named_destinations)?,
                fonts: builder.run(write_fonts)?,
                color_fonts: builder.run(write_color_fonts)?,
                images: builder.run(write_images)?,
                gradients: builder.run(write_gradients)?,
                patterns: builder.run(write_patterns)?,
                ext_gs: builder.run(write_graphic_states)?,
            })
        })?
        .phase(|builder| builder.run(write_page_tree))?
        .phase(|builder| builder.run(write_resource_dictionaries))?
        .export_with(write_catalog)
}

/// Settings for PDF export.
#[derive(Debug, Default)]
pub struct PdfOptions<'a> {
    /// If not `Smart::Auto`, shall be a string that uniquely and stably
    /// identifies the document. It should not change between compilations of
    /// the same document.  **If you cannot provide such a stable identifier,
    /// just pass `Smart::Auto` rather than trying to come up with one.** The
    /// CLI, for example, does not have a well-defined notion of a long-lived
    /// project and as such just passes `Smart::Auto`.
    ///
    /// If an `ident` is given, the hash of it will be used to create a PDF
    /// document identifier (the identifier itself is not leaked). If `ident` is
    /// `Auto`, a hash of the document's title and author is used instead (which
    /// is reasonably unique and stable).
    pub ident: Smart<&'a str>,
    /// If not `None`, shall be the creation date of the document as a UTC
    /// datetime. It will only be used if `set document(date: ..)` is `auto`.
    pub timestamp: Option<Datetime>,
    /// Specifies which ranges of pages should be exported in the PDF. When
    /// `None`, all pages should be exported.
    pub page_ranges: Option<PageRanges>,
    /// A list of PDF standards that Typst will enforce conformance with.
    pub standards: PdfStandards,
}

/// Encapsulates a list of compatible PDF standards.
#[derive(Clone)]
pub struct PdfStandards {
    /// For now, we simplify to just PDF/A, since we only support PDF/A-2b. But
    /// it can be more fine-grained in the future.
    pub(crate) pdfa: bool,
}

impl PdfStandards {
    /// Validates a list of PDF standards for compatibility and returns their
    /// encapsulated representation.
    pub fn new(list: &[PdfStandard]) -> StrResult<Self> {
        Ok(Self { pdfa: list.contains(&PdfStandard::A_2b) })
    }
}

impl Debug for PdfStandards {
    fn fmt(&self, f: &mut Formatter<'_>) -> fmt::Result {
        f.pad("PdfStandards(..)")
    }
}

#[allow(clippy::derivable_impls)]
impl Default for PdfStandards {
    fn default() -> Self {
        Self { pdfa: false }
    }
}

/// A PDF standard that Typst can enforce conformance with.
///
/// Support for more standards is planned.
#[derive(Debug, Copy, Clone, Eq, PartialEq, Serialize, Deserialize)]
#[allow(non_camel_case_types)]
#[non_exhaustive]
pub enum PdfStandard {
    /// PDF 1.7.
    #[serde(rename = "1.7")]
    V_1_7,
    /// PDF/A-2b.
    #[serde(rename = "a-2b")]
    A_2b,
}

/// A struct to build a PDF following a fixed succession of phases.
///
/// This type uses generics to represent its current state. `S` (for "state") is
/// all data that was produced by the previous phases, that is now read-only.
///
/// Phase after phase, this state will be transformed. Each phase corresponds to
/// a call to the [eponymous function](`PdfBuilder::phase`) and produces a new
/// part of the state, that will be aggregated with all other information, for
/// consumption during the next phase.
///
/// In other words: this struct follows the **typestate pattern**. This prevents
/// you from using data that is not yet available, at the type level.
///
/// Each phase consists of processes, that can read the state of the previous
/// phases, and construct a part of the new state.
///
/// A final step, that has direct access to the global reference allocator and
/// PDF document, can be run with [`PdfBuilder::export_with`].
struct PdfBuilder<S> {
    /// The context that has been accumulated so far.
    state: S,
    /// A global bump allocator.
    alloc: Ref,
    /// The PDF document that is being written.
    pdf: Pdf,
}

/// The initial state: we are exploring the document, collecting all resources
/// that will be necessary later. The content of the pages is also built during
/// this phase.
struct WithDocument<'a> {
    /// The Typst document that is exported.
    document: &'a Document,
    /// Settings for PDF export.
    options: &'a PdfOptions<'a>,
}

/// At this point, resources were listed, but they don't have any reference
/// associated with them.
///
/// This phase allocates some global references.
struct WithResources<'a> {
    document: &'a Document,
    options: &'a PdfOptions<'a>,
    /// The content of the pages encoded as PDF content streams.
    ///
    /// The pages are at the index corresponding to their page number, but they
    /// may be `None` if they are not in the range specified by
    /// `exported_pages`.
    pages: Vec<Option<EncodedPage>>,
    /// The PDF resources that are used in the content of the pages.
    resources: Resources<()>,
}

/// Global references.
struct GlobalRefs {
    /// References for color conversion functions.
    color_functions: ColorFunctionRefs,
    /// Reference for pages.
    ///
    /// Items of this vector are `None` if the corresponding page is not
    /// exported.
    pages: Vec<Option<Ref>>,
    /// References for the resource dictionaries.
    resources: ResourcesRefs,
}

impl<'a> From<(WithDocument<'a>, (Vec<Option<EncodedPage>>, Resources<()>))>
    for WithResources<'a>
{
    fn from(
        (previous, (pages, resources)): (
            WithDocument<'a>,
            (Vec<Option<EncodedPage>>, Resources<()>),
        ),
    ) -> Self {
        Self {
            document: previous.document,
            options: previous.options,
            pages,
            resources,
        }
    }
}

/// At this point, the resources have been collected, and global references have
/// been allocated.
///
/// We are now writing objects corresponding to resources, and giving them references,
/// that will be collected in [`References`].
struct WithGlobalRefs<'a> {
    document: &'a Document,
    options: &'a PdfOptions<'a>,
    pages: Vec<Option<EncodedPage>>,
    /// Resources are the same as in previous phases, but each dictionary now has a reference.
    resources: Resources,
    /// Global references that were just allocated.
    globals: GlobalRefs,
}

impl<'a> From<(WithResources<'a>, GlobalRefs)> for WithGlobalRefs<'a> {
    fn from((previous, globals): (WithResources<'a>, GlobalRefs)) -> Self {
        Self {
            document: previous.document,
            options: previous.options,
            pages: previous.pages,
            resources: previous.resources.with_refs(&globals.resources),
            globals,
        }
    }
}

/// The references that have been assigned to each object.
struct References {
    /// List of named destinations, each with an ID.
    named_destinations: NamedDestinations,
    /// The IDs of written fonts.
    fonts: HashMap<Font, Ref>,
    /// The IDs of written color fonts.
    color_fonts: HashMap<ColorFontSlice, Ref>,
    /// The IDs of written images.
    images: HashMap<Image, Ref>,
    /// The IDs of written gradients.
    gradients: HashMap<PdfGradient, Ref>,
    /// The IDs of written patterns.
    patterns: HashMap<PdfPattern, Ref>,
    /// The IDs of written external graphics states.
    ext_gs: HashMap<ExtGState, Ref>,
}

/// At this point, the references have been assigned to all resources. The page
/// tree is going to be written, and given a reference. It is also at this point that
/// the page contents is actually written.
struct WithRefs<'a> {
    document: &'a Document,
    options: &'a PdfOptions<'a>,
    globals: GlobalRefs,
    pages: Vec<Option<EncodedPage>>,
    resources: Resources,
    /// References that were allocated for resources.
    references: References,
}

impl<'a> From<(WithGlobalRefs<'a>, References)> for WithRefs<'a> {
    fn from((previous, references): (WithGlobalRefs<'a>, References)) -> Self {
        Self {
            document: previous.document,
            options: previous.options,
            globals: previous.globals,
            pages: previous.pages,
            resources: previous.resources,
            references,
        }
    }
}

/// In this phase, we write resource dictionaries.
///
/// Each sub-resource gets its own isolated resource dictionary.
struct WithEverything<'a> {
    document: &'a Document,
    options: &'a PdfOptions<'a>,
    globals: GlobalRefs,
    pages: Vec<Option<EncodedPage>>,
    resources: Resources,
    references: References,
    /// Reference that was allocated for the page tree.
    page_tree_ref: Ref,
}

impl<'a> From<(WithEverything<'a>, ())> for WithEverything<'a> {
    fn from((this, _): (WithEverything<'a>, ())) -> Self {
        this
    }
}

impl<'a> From<(WithRefs<'a>, Ref)> for WithEverything<'a> {
    fn from((previous, page_tree_ref): (WithRefs<'a>, Ref)) -> Self {
        Self {
            document: previous.document,
            options: previous.options,
            globals: previous.globals,
            resources: previous.resources,
            references: previous.references,
            pages: previous.pages,
            page_tree_ref,
        }
    }
}

impl<'a> PdfBuilder<WithDocument<'a>> {
    /// Start building a PDF for a Typst document.
    fn new(document: &'a Document, options: &'a PdfOptions<'a>) -> Self {
        Self {
            alloc: Ref::new(1),
            pdf: Pdf::new(),
            state: WithDocument { document, options },
        }
    }
}

impl<S> PdfBuilder<S> {
    /// Start a new phase, and save its output in the global state.
    fn phase<NS, B, O>(mut self, builder: B) -> SourceResult<PdfBuilder<NS>>
    where
        // New state
        NS: From<(S, O)>,
        // Builder
        B: Fn(&mut Self) -> SourceResult<O>,
    {
        let output = builder(&mut self)?;
        Ok(PdfBuilder {
            state: NS::from((self.state, output)),
            alloc: self.alloc,
            pdf: self.pdf,
        })
    }

    /// Run a step with the current state, merges its output into the PDF file,
    /// and renumbers any references it returned.
    fn run<P, O>(&mut self, process: P) -> SourceResult<O>
    where
        // Process
        P: Fn(&S) -> SourceResult<(PdfChunk, O)>,
        // Output
        O: Renumber,
    {
        let (chunk, mut output) = process(&self.state)?;
        // Allocate a final reference for each temporary one
        let allocated = chunk.alloc.get() - TEMPORARY_REFS_START;
        let offset = TEMPORARY_REFS_START - self.alloc.get();

        // Merge the chunk into the PDF, using the new references
        chunk.renumber_into(&mut self.pdf, |mut r| {
            r.renumber(offset);

            r
        });

        // Also update the references in the output
        output.renumber(offset);

        self.alloc = Ref::new(self.alloc.get() + allocated);

        Ok(output)
    }

    /// Finalize the PDF export and returns the buffer representing the
    /// document.
    fn export_with<P>(mut self, process: P) -> SourceResult<Vec<u8>>
    where
        P: Fn(S, &mut Pdf, &mut Ref) -> SourceResult<()>,
    {
        process(self.state, &mut self.pdf, &mut self.alloc)?;
        Ok(self.pdf.finish())
    }
}

/// A reference or collection of references that can be re-numbered,
/// to become valid in a global scope.
trait Renumber {
    /// Renumber this value by shifting any references it contains by `offset`.
    fn renumber(&mut self, offset: i32);
}

impl Renumber for () {
    fn renumber(&mut self, _offset: i32) {}
}

impl Renumber for Ref {
    fn renumber(&mut self, offset: i32) {
        if self.get() >= TEMPORARY_REFS_START {
            *self = Ref::new(self.get() - offset);
        }
    }
}

impl<R: Renumber> Renumber for Vec<R> {
    fn renumber(&mut self, offset: i32) {
        for item in self {
            item.renumber(offset);
        }
    }
}

impl<T: Eq + Hash, R: Renumber> Renumber for HashMap<T, R> {
    fn renumber(&mut self, offset: i32) {
        for v in self.values_mut() {
            v.renumber(offset);
        }
    }
}

impl<R: Renumber> Renumber for Option<R> {
    fn renumber(&mut self, offset: i32) {
        if let Some(r) = self {
            r.renumber(offset)
        }
    }
}

impl<T, R: Renumber> Renumber for (T, R) {
    fn renumber(&mut self, offset: i32) {
        self.1.renumber(offset)
    }
}

/// A portion of a PDF file.
struct PdfChunk {
    /// The actual chunk.
    chunk: Chunk,
    /// A local allocator.
    alloc: Ref,
}

/// Any reference below that value was already allocated before and
/// should not be rewritten. Anything above was allocated in the current
/// chunk, and should be remapped.
///
/// This is a constant (large enough to avoid collisions) and not
/// dependent on self.alloc to allow for better memoization of steps, if
/// needed in the future.
const TEMPORARY_REFS_START: i32 = 1_000_000_000;

/// A part of a PDF document.
impl PdfChunk {
    /// Start writing a new part of the document.
    fn new() -> Self {
        PdfChunk {
            chunk: Chunk::new(),
            alloc: Ref::new(TEMPORARY_REFS_START),
        }
    }

    /// Allocate a reference that is valid in the context of this chunk.
    ///
    /// References allocated with this function should be [renumbered](`Renumber::renumber`)
    /// before being used in other chunks. This is done automatically if these
    /// references are stored in the global `PdfBuilder` state.
    fn alloc(&mut self) -> Ref {
        self.alloc.bump()
    }
}

impl Deref for PdfChunk {
    type Target = Chunk;

    fn deref(&self) -> &Self::Target {
        &self.chunk
    }
}

impl DerefMut for PdfChunk {
    fn deref_mut(&mut self) -> &mut Self::Target {
        &mut self.chunk
    }
}

/// Compress data with the DEFLATE algorithm.
fn deflate(data: &[u8]) -> Vec<u8> {
    const COMPRESSION_LEVEL: u8 = 6;
    miniz_oxide::deflate::compress_to_vec_zlib(data, COMPRESSION_LEVEL)
}

/// Memoized and deferred version of [`deflate`] specialized for a page's content
/// stream.
#[comemo::memoize]
fn deflate_deferred(content: Vec<u8>) -> Deferred<Vec<u8>> {
    Deferred::new(move || deflate(&content))
}

/// Create a base64-encoded hash of the value.
fn hash_base64<T: Hash>(value: &T) -> String {
    base64::engine::general_purpose::STANDARD
        .encode(typst::utils::hash128(value).to_be_bytes())
}

/// Additional methods for [`Abs`].
trait AbsExt {
    /// Convert an to a number of points.
    fn to_f32(self) -> f32;
}

impl AbsExt for Abs {
    fn to_f32(self) -> f32 {
        self.to_pt() as f32
    }
}

/// Additional methods for [`Em`].
trait EmExt {
    /// Convert an em length to a number of PDF font units.
    fn to_font_units(self) -> f32;
}

impl EmExt for Em {
    fn to_font_units(self) -> f32 {
        1000.0 * self.get() as f32
    }
}

trait NameExt<'a> {
    /// The maximum length of a name in PDF/A.
    const PDFA_LIMIT: usize = 127;
}

impl<'a> NameExt<'a> for Name<'a> {}

/// Additional methods for [`Str`].
trait StrExt<'a>: Sized {
    /// The maximum length of a string in PDF/A.
    const PDFA_LIMIT: usize = 32767;

    /// Create a string that satisfies the constraints of PDF/A.
    #[allow(unused)]
    fn trimmed(string: &'a [u8]) -> Self;
}

impl<'a> StrExt<'a> for Str<'a> {
    fn trimmed(string: &'a [u8]) -> Self {
        Self(&string[..string.len().min(Self::PDFA_LIMIT)])
    }
}

/// Additional methods for [`TextStr`].
trait TextStrExt<'a>: Sized {
    /// The maximum length of a string in PDF/A.
    const PDFA_LIMIT: usize = Str::PDFA_LIMIT;

    /// Create a text string that satisfies the constraints of PDF/A.
    fn trimmed(string: &'a str) -> Self;
}

impl<'a> TextStrExt<'a> for TextStr<'a> {
    fn trimmed(string: &'a str) -> Self {
        Self(&string[..string.len().min(Self::PDFA_LIMIT)])
    }
}

/// Extension trait for [`Content`](pdf_writer::Content).
trait ContentExt {
    fn save_state_checked(&mut self) -> SourceResult<()>;
}

impl ContentExt for pdf_writer::Content {
    fn save_state_checked(&mut self) -> SourceResult<()> {
        self.save_state();
        if self.state_nesting_depth() > 28 {
            bail!(
                Span::detached(),
                "maximum PDF grouping depth exceeding";
                hint: "try to avoid excessive nesting of layout containers",
            );
        }
        Ok(())
    }
}

/// Convert to an array of floats.
fn transform_to_array(ts: Transform) -> [f32; 6] {
    [
        ts.sx.get() as f32,
        ts.ky.get() as f32,
        ts.kx.get() as f32,
        ts.sy.get() as f32,
        ts.tx.to_f32(),
        ts.ty.to_f32(),
    ]
}<|MERGE_RESOLUTION|>--- conflicted
+++ resolved
@@ -14,12 +14,8 @@
 mod pattern;
 mod resources;
 
-<<<<<<< HEAD
-use std::collections::{BTreeMap, HashMap, HashSet};
-=======
 use std::collections::HashMap;
 use std::fmt::{self, Debug, Formatter};
->>>>>>> 737895d7
 use std::hash::Hash;
 use std::ops::{Deref, DerefMut};
 
