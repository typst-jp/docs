--- conflicted
+++ resolved
@@ -1353,10 +1353,6 @@
 
 #[cfg(test)]
 mod tests {
-<<<<<<< HEAD
-    use typst::eval::Tracer;
-=======
->>>>>>> 737895d7
 
     use super::autocomplete;
     use crate::tests::TestWorld;
@@ -1364,11 +1360,7 @@
     #[track_caller]
     fn test(text: &str, cursor: usize, contains: &[&str], excludes: &[&str]) {
         let world = TestWorld::new(text);
-<<<<<<< HEAD
-        let doc = typst::compile(&world, &mut Tracer::new()).ok();
-=======
         let doc = typst::compile(&world).output.ok();
->>>>>>> 737895d7
         let (_, completions) =
             autocomplete(&world, doc.as_ref(), &world.main, cursor, true)
                 .unwrap_or_default();
@@ -1389,9 +1381,6 @@
     }
 
     #[test]
-<<<<<<< HEAD
-    fn test_before_window_char_boundary() {
-=======
     fn test_autocomplete_whitespace() {
         //Check that extra space before '.' is handled correctly.
         test("#() .", 5, &[], &["insert", "remove", "len", "all"]);
@@ -1403,19 +1392,15 @@
 
     #[test]
     fn test_autocomplete_before_window_char_boundary() {
->>>>>>> 737895d7
         // Check that the `before_window` doesn't slice into invalid byte
         // boundaries.
         let s = "😀😀     #text(font: \"\")";
         test(s, s.len() - 2, &[], &[]);
     }
-<<<<<<< HEAD
-=======
 
     #[test]
     fn test_autocomplete_mutable_method() {
         let s = "#{ let x = (1, 2, 3); x. }";
         test(s, s.len() - 2, &["at", "push", "pop"], &[]);
     }
->>>>>>> 737895d7
 }