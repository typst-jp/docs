[package]
name = "typst-ide"
description = "IDE functionality for Typst."
version = { workspace = true }
rust-version = { workspace = true }
authors = { workspace = true }
edition = { workspace = true }
homepage = { workspace = true }
repository = { workspace = true }
license = { workspace = true }
categories = { workspace = true }
keywords = { workspace = true }
readme = { workspace = true }

[dependencies]
typst = { workspace = true }
comemo = { workspace = true }
ecow = { workspace = true }
if_chain = { workspace = true }
log = { workspace = true }
serde = { workspace = true }
unscanny = { workspace = true }

[dev-dependencies]
<<<<<<< HEAD
typst-assets = { workspace = true }
=======
typst-assets = { workspace = true, features = ["fonts"] }
>>>>>>> 737895d7
typst-dev-assets = { workspace = true }
once_cell = { workspace = true }

[lints]
workspace = true<|MERGE_RESOLUTION|>--- conflicted
+++ resolved
@@ -22,11 +22,7 @@
 unscanny = { workspace = true }
 
 [dev-dependencies]
-<<<<<<< HEAD
-typst-assets = { workspace = true }
-=======
 typst-assets = { workspace = true, features = ["fonts"] }
->>>>>>> 737895d7
 typst-dev-assets = { workspace = true }
 once_cell = { workspace = true }
 
