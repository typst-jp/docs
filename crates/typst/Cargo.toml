[package]
name = "typst"
description = "A new markup-based typesetting system that is powerful and easy to learn."
categories = ["compilers", "science"]
keywords = ["markup", "typesetting", "typst"]
version = { workspace = true }
rust-version = { workspace = true }
authors = { workspace = true }
edition = { workspace = true }
homepage = { workspace = true }
repository = { workspace = true }
license = { workspace = true }
readme = { workspace = true }

[dependencies]
<<<<<<< HEAD
=======
typst-eval = { workspace = true }
typst-html = { workspace = true }
typst-layout = { workspace = true }
typst-library = { workspace = true }
>>>>>>> 8dce676d
typst-macros = { workspace = true }
typst-realize = { workspace = true }
typst-syntax = { workspace = true }
typst-timing = { workspace = true }
typst-utils = { workspace = true }
comemo = { workspace = true }
ecow = { workspace = true }
<<<<<<< HEAD
flate2 = { workspace = true }
fontdb = { workspace = true }
hayagriva = { workspace = true }
hypher = { workspace = true }
icu_properties = { workspace = true }
icu_provider = { workspace = true }
icu_provider_adapters = { workspace = true }
icu_provider_blob = { workspace = true }
icu_segmenter = { workspace = true }
image = { workspace = true }
indexmap = { workspace = true }
kurbo = { workspace = true }
lipsum = { workspace = true }
log = { workspace = true }
once_cell = { workspace = true }
palette = { workspace = true }
rayon = { workspace = true }
regex = { workspace = true }
roxmltree = { workspace = true }
rust_decimal = { workspace = true }
rustybuzz = { workspace = true }
serde = { workspace = true }
serde_json = { workspace = true }
serde_yaml = { workspace = true }
siphasher = { workspace = true }
smallvec = { workspace = true }
syntect = { workspace = true }
time = { workspace = true }
toml = { workspace = true }
tracing = { workspace = true }
ttf-parser = { workspace = true }
typed-arena = { workspace = true }
unicode-bidi = { workspace = true }
unicode-math-class = { workspace = true }
unicode-script = { workspace = true }
unicode-segmentation = { workspace = true }
unscanny = { workspace = true }
usvg = { workspace = true }
xmlwriter = { workspace = true }
wasmi = { workspace = true }
if_chain = { workspace = true }
kamadak-exif = { workspace = true }
phf = { workspace = true }
png = { workspace = true }
portable-atomic = { workspace = true }
qcms = { workspace = true }
two-face = { workspace = true }
typst-assets = { workspace = true }

[target.'cfg(not(target_arch = "wasm32"))'.dependencies]
stacker = { workspace = true }
=======
>>>>>>> 8dce676d

[lints]
workspace = true<|MERGE_RESOLUTION|>--- conflicted
+++ resolved
@@ -13,13 +13,10 @@
 readme = { workspace = true }
 
 [dependencies]
-<<<<<<< HEAD
-=======
 typst-eval = { workspace = true }
 typst-html = { workspace = true }
 typst-layout = { workspace = true }
 typst-library = { workspace = true }
->>>>>>> 8dce676d
 typst-macros = { workspace = true }
 typst-realize = { workspace = true }
 typst-syntax = { workspace = true }
@@ -27,60 +24,6 @@
 typst-utils = { workspace = true }
 comemo = { workspace = true }
 ecow = { workspace = true }
-<<<<<<< HEAD
-flate2 = { workspace = true }
-fontdb = { workspace = true }
-hayagriva = { workspace = true }
-hypher = { workspace = true }
-icu_properties = { workspace = true }
-icu_provider = { workspace = true }
-icu_provider_adapters = { workspace = true }
-icu_provider_blob = { workspace = true }
-icu_segmenter = { workspace = true }
-image = { workspace = true }
-indexmap = { workspace = true }
-kurbo = { workspace = true }
-lipsum = { workspace = true }
-log = { workspace = true }
-once_cell = { workspace = true }
-palette = { workspace = true }
-rayon = { workspace = true }
-regex = { workspace = true }
-roxmltree = { workspace = true }
-rust_decimal = { workspace = true }
-rustybuzz = { workspace = true }
-serde = { workspace = true }
-serde_json = { workspace = true }
-serde_yaml = { workspace = true }
-siphasher = { workspace = true }
-smallvec = { workspace = true }
-syntect = { workspace = true }
-time = { workspace = true }
-toml = { workspace = true }
-tracing = { workspace = true }
-ttf-parser = { workspace = true }
-typed-arena = { workspace = true }
-unicode-bidi = { workspace = true }
-unicode-math-class = { workspace = true }
-unicode-script = { workspace = true }
-unicode-segmentation = { workspace = true }
-unscanny = { workspace = true }
-usvg = { workspace = true }
-xmlwriter = { workspace = true }
-wasmi = { workspace = true }
-if_chain = { workspace = true }
-kamadak-exif = { workspace = true }
-phf = { workspace = true }
-png = { workspace = true }
-portable-atomic = { workspace = true }
-qcms = { workspace = true }
-two-face = { workspace = true }
-typst-assets = { workspace = true }
-
-[target.'cfg(not(target_arch = "wasm32"))'.dependencies]
-stacker = { workspace = true }
-=======
->>>>>>> 8dce676d
 
 [lints]
 workspace = true