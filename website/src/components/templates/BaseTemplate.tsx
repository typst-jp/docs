import { Style, css } from "hono/css";
import { html } from "hono/html";
import type { FC, PropsWithChildren } from "hono/jsx";
<<<<<<< HEAD
import { basePath } from "../../metadata";
=======
import { baseUrl, typstOfficialUrl } from "../../metadata";
>>>>>>> a51a1351
import type { Page } from "../../types/model";
import { getTranslationStatus } from "../../utils/translationStatus";
import {
	CaretRightCircleIcon,
	ChevronLeftIcon,
	ChevronRightIcon,
	CloseIcon,
	InfoCircleIcon,
	WorldIcon,
} from "../icons";
import {
	Breadcrumbs,
	Footer,
	Header,
	SearchWindow,
	SideNavigation,
	SiteNoticeBanner,
	TableOfContents,
	TranslationStatusAlert,
} from "../ui/common/";

export type BaseTemplateProps = PropsWithChildren<{
	page: Page;
	docs: Page[];
	path: Page[];
	previousPage?: Page;
	nextPage?: Page;
}>;

export const BaseTemplate: FC<BaseTemplateProps> = ({
	children,
	page,
	docs,
	path,
	previousPage,
	nextPage,
}) => {
	const title = page.title;
	const description = page.description;
	const route = page.route;
	const outline = page.outline;
	const translationStatus = getTranslationStatus(route);
	const absoluteRouteUrl = new URL(route, baseUrl).toString();
	const faviconUrl = new URL("/assets/favicon.png", baseUrl).toString();
	const typstOfficialRouteUrl = new URL(route, typstOfficialUrl).toString();
	return (
		<html lang="ja" class="scroll-pt-24">
			<head>
				<meta charSet="utf-8" />
				<title>{title} – Typstドキュメント日本語版</title>
				<meta name="description" content={description} />
				<meta name="viewport" content="width=device-width,initial-scale=1" />
				<meta name="theme-color" content="#239dad" />
				<meta property="og:url" content={absoluteRouteUrl} />
				<meta
					property="og:title"
					content={`${title} – Typstドキュメント日本語版`}
				/>
				<meta property="og:site_name" content="Typst" />
				<meta property="og:description" content={description} />
				<meta property="og:type" content="" />
				<meta property="og:image" content={faviconUrl} />
				<meta property="og:image:width" content="1200" />
				<meta property="og:image:height" content="630" />
				<meta name="twitter:site" content="@typstapp" />
				<meta name="twitter:card" content="summary_large_image" />
				<link rel="canonical" href={absoluteRouteUrl} />
				<meta name="robots" content="index, follow" />
				<meta
					name="twitter:image:alt"
					content="The left side of a text editor with colorful cursors, as well as the text 'Compose papers faster, Typst'"
				/>
				<link
					rel="icon"
					type="image/png"
					sizes="32x32"
					href={`${basePath.replace(/\/$/, "")}/favicon.png`}
				/>
				<link
					rel="preload"
					href={`${basePath.replace(/\/$/, "")}/fonts/hanken-grotesk/HKGrotesk-Regular.woff2`}
					as="font"
					type="font/woff2"
					crossOrigin="anonymous"
				/>
				<link
					rel="preload"
					href={`${basePath.replace(/\/$/, "")}/fonts/hanken-grotesk/HKGrotesk-Bold.woff2`}
					as="font"
					type="font/woff2"
					crossOrigin="anonymous"
				/>
				<link
					rel="preload"
					href={`${basePath.replace(/\/$/, "")}/fonts/hanken-grotesk/HKGrotesk-SemiBold.woff2`}
					as="font"
					type="font/woff2"
					crossOrigin="anonymous"
				/>
				<link
					rel="preload"
					href={`${basePath.replace(/\/$/, "")}/fonts/cascadia-code/CascadiaMono-Regular-Sub.woff2`}
					as="font"
					type="font/woff2"
					crossOrigin="anonymous"
				/>
				<link
					href={
						import.meta.env.DEV
							? `${basePath.replace(/\/$/, "")}/src/globals.css`
							: `${basePath.replace(/\/$/, "")}/globals.css`
					}
					rel="stylesheet"
				/>
				<script
					defer
					src="https://cdn.jsdelivr.net/npm/alpinejs@3.14.8/dist/cdn.min.js"
				/>
				<Style>{css`
/* Global font family */
@font-face {
	font-family: "HK Grotesk";
	src: url("${basePath.replace(/\/$/, "")}/fonts/hanken-grotesk/HKGrotesk-Regular.woff2")
		format("woff2");
	font-weight: 400;
	font-style: normal;
	font-display: swap;
}

@font-face {
	font-family: "HK Grotesk";
	src: url("${basePath.replace(/\/$/, "")}/fonts/hanken-grotesk/HKGrotesk-SemiBold.woff2")
		format("woff2");
	font-weight: 600;
	font-style: normal;
	font-display: swap;
}

@font-face {
	font-family: "HK Grotesk";
	src: url("${basePath.replace(/\/$/, "")}/fonts/hanken-grotesk/HKGrotesk-Bold.woff2") format("woff2");
	font-weight: 700;
	font-style: normal;
	font-display: swap;
}

@font-face {
	font-family: "Cascadia Mono";
	src: url("${basePath.replace(/\/$/, "")}/fonts/cascadia-code/CascadiaMono-Regular-Sub.woff2")
		format("woff2");
	font-weight: 400;
	font-style: normal;
	font-display: swap;
}

body {
	font-family:
		"HK Grotesk", Inter, "BIZ UDGothic", "BIZ UDPGothic", system-ui,
		-apple-system, BlinkMacSystemFont, "Segoe UI", Roboto, Oxygen, Ubuntu,
		Cantarell, "Open Sans", "Helvetica Neue", sans-serif;
}

code,
pre,
kbd,
samp {
	font-family: "Cascadia Mono", SFMono-Regular, Menlo, Monaco, Consolas,
		"Liberation Mono", "Courier New", monospace;
}
`}</Style>
				{/* NOTE: @hono/vite-dev-server does not respect the base setting in the Vite configuration. */}
				{import.meta.env.DEV &&
					html`
          <script>
            import("${basePath.replace(/\/$/, "")}/@vite/client")
          </script>
        `}
			</head>

			<body
				class="no-js docs has-outline min-h-screen flex flex-col"
				x-data="{ sidebarOpen: false, searchOpen: false }"
			>
				<SiteNoticeBanner />
				<Header />

				<div class="main-grid flex-1 flex bg-white relative">
					<div
						class="fixed inset-0 bg-black/50 backdrop-blur-sm z-30 transition-opacity duration-300"
						x-show="sidebarOpen"
						x-cloak
						x-transition:enter="ease-out duration-300"
						x-transition:enter-start="opacity-0"
						x-transition:enter-end="opacity-100"
						x-transition:leave="ease-in duration-200"
						x-transition:leave-start="opacity-100"
						x-transition:leave-end="opacity-0"
						x-on:click="sidebarOpen = false"
					/>
					<div class="container mx-auto max-w-8xl px-4 sm:px-6 lg:px-8 flex relative">
						<div
							x-cloak
							class="fixed inset-y-0 left-0 w-64 bg-white shadow-xl z-30 transform transition-transform duration-300 ease-in-out lg:hidden"
							x-bind:class="sidebarOpen ? 'translate-x-0' : '-translate-x-full'"
						>
							<div class="flex justify-end p-4 lg:hidden">
								<button
									type="button"
									class="text-gray-600"
									x-on:click="sidebarOpen = false"
									aria-label="メニューを閉じる"
								>
									<div class="w-6 h-6 text-gray-600 hover:text-gray-800 transition-colors">
										<CloseIcon />
									</div>
								</button>
							</div>
							<SideNavigation
								docs={docs}
								currentRoute={route}
								currentPath={path}
							/>
						</div>

						<div class="hidden lg:flex lg:flex-col lg:w-64 lg:mr-4">
							<SideNavigation
								docs={docs}
								currentRoute={route}
								currentPath={path}
							/>
						</div>

						<main class="flex-1 flex flex-col px-3.5 py-4 mb-8">
							<Breadcrumbs path={path} />

							<div class="flex flex-col gap-2 my-4">
								<TranslationStatusAlert status={translationStatus} />
							</div>

							{translationStatus !== "community" && (
								<div class="flex">
									<a
										href={typstOfficialRouteUrl}
										target="_blank"
										rel="noopener noreferrer"
										class="inline-flex items-center text-sm  underline text-gray-400 hover:text-gray-600 transition-colors"
									>
										<div class="w-4 h-4 mr-1 ">
											<WorldIcon />
										</div>
										原文（英語）を開く
									</a>
								</div>
							)}

							<div class="prose max-w-none w-full my-6 flex-grow">
								{children}
							</div>

							{translationStatus !== "community" && (
								<a
									href={typstOfficialRouteUrl}
									target="_blank"
									rel="noopener noreferrer"
									class="group inline-flex items-center px-3 py-2 rounded-md border border-gray-200 bg-white hover:border-gray-500 hover:bg-gray-50 transition-all duration-200 w-fit"
								>
									<div class="w-4 h-4 mr-2 text-gray-600 transition-colors">
										<WorldIcon />
									</div>
									<span class="text-sm font-medium text-gray-800 group-hover:text-gray-900 transition-colors">
										原文（英語）を開く
									</span>
									<div class="w-4 h-4 ml-2 text-gray-400 transition-colors">
										<ChevronRightIcon />
									</div>
								</a>
							)}

							{route === "/docs/" ? (
								<div class="doc-categories grid grid-cols-1 md:grid-cols-2 gap-6 mt-8">
									<a
										class="doc-category flex flex-col p-6 bg-white border border-gray-200 rounded-lg hover:border-gray-500 hover:bg-gray-50 transition-all duration-200"
										href="/docs/tutorial"
									>
										<div class="flex items-center mb-3">
											<div class="w-6 h-6 text-gray-800 mr-2">
												<CaretRightCircleIcon />
											</div>
											<strong class="text-base font-semibold text-gray-800">
												チュートリアル
											</strong>
										</div>
										<p class="text-sm text-gray-600">
											一歩一歩、Typstの使い方を学びましょう。
										</p>
									</a>
									<a
										class="doc-category flex flex-col p-6 bg-white border border-gray-200 rounded-lg hover:border-gray-500 hover:bg-gray-50 transition-all duration-200"
										href="/docs/reference"
									>
										<div class="flex items-center mb-3">
											<div class="w-6 h-6 text-gray-800 mr-2">
												<InfoCircleIcon />
											</div>
											<strong class="text-base font-semibold text-gray-800">
												リファレンス
											</strong>
										</div>
										<p class="text-sm text-gray-600">
											Typstのあらゆる構文、概念、型、関数についての詳細なリファレンスです。
										</p>
									</a>
								</div>
							) : (
								previousPage &&
								nextPage && (
									<div class="grid grid-cols-1 md:grid-cols-2 gap-6 mt-12">
										<a
											href={previousPage.route}
											class="flex flex-col p-6 bg-white border border-gray-200 rounded-lg hover:border-gray-500 hover:bg-gray-50 transition-all duration-200"
										>
											<div class="flex items-center mb-3">
												<div class="w-6 h-6 text-gray-400 mr-2">
													<ChevronLeftIcon />
												</div>
												<strong class="text-base font-semibold text-gray-800">
													前のページ
												</strong>
											</div>
											<p class="text-sm text-gray-600">{previousPage.title}</p>
										</a>
										<a
											href={nextPage.route}
											class="flex flex-col p-6 bg-white border border-gray-200 rounded-lg hover:border-gray-500 hover:bg-gray-50 transition-all duration-200"
										>
											<div class="flex items-center mb-3 justify-between">
												<strong class="text-base font-semibold text-gray-800">
													次のページ
												</strong>
												<div class="w-6 h-6 text-gray-400">
													<ChevronRightIcon />
												</div>
											</div>
											<p class="text-sm text-gray-600">{nextPage.title}</p>
										</a>
									</div>
								)
							)}
						</main>

						<div class="flex-col w-full md:w-60 lg:w-72 ml-4 hidden xl:block">
							<TableOfContents outline={outline} />
						</div>
					</div>
				</div>

				<div
					class="fixed inset-0 bg-black/50 backdrop-blur-sm z-50 flex items-start justify-center pt-16"
					x-show="searchOpen"
					x-cloak
					x-transition:enter="ease-out duration-300"
					x-transition:enter-start="opacity-0"
					x-transition:enter-end="opacity-100"
					x-transition:leave="ease-in duration-200"
					x-transition:leave-start="opacity-100"
					x-transition:leave-end="opacity-0"
					x-on:click="searchOpen = false"
				>
					<div
						class="bg-white rounded-lg shadow-xl w-full max-w-2xl mx-4"
						x-on:click="$event.stopPropagation()"
						x-transition:enter="ease-out duration-300"
						x-transition:enter-start="opacity-0 scale-95"
						x-transition:enter-end="opacity-100 scale-100"
						x-transition:leave="ease-in duration-200"
						x-transition:leave-start="opacity-100 scale-100"
						x-transition:leave-end="opacity-0 scale-95"
					>
						<SearchWindow />
					</div>
				</div>

				<Footer />
			</body>
		</html>
	);
};

export default BaseTemplate;<|MERGE_RESOLUTION|>--- conflicted
+++ resolved
@@ -1,11 +1,7 @@
 import { Style, css } from "hono/css";
 import { html } from "hono/html";
 import type { FC, PropsWithChildren } from "hono/jsx";
-<<<<<<< HEAD
-import { basePath } from "../../metadata";
-=======
-import { baseUrl, typstOfficialUrl } from "../../metadata";
->>>>>>> a51a1351
+import { basePath, originUrl, typstOfficialUrl } from "../../metadata";
 import type { Page } from "../../types/model";
 import { getTranslationStatus } from "../../utils/translationStatus";
 import {
@@ -48,8 +44,8 @@
 	const route = page.route;
 	const outline = page.outline;
 	const translationStatus = getTranslationStatus(route);
-	const absoluteRouteUrl = new URL(route, baseUrl).toString();
-	const faviconUrl = new URL("/assets/favicon.png", baseUrl).toString();
+	const absoluteRouteUrl = new URL(route, originUrl).toString();
+	const faviconUrl = new URL(`${basePath}/favicon.png`, originUrl).toString();
 	const typstOfficialRouteUrl = new URL(route, typstOfficialUrl).toString();
 	return (
 		<html lang="ja" class="scroll-pt-24">
