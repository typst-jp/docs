--- conflicted
+++ resolved
@@ -12,12 +12,8 @@
     "textlint-filter-rule-allowlist": "^4.0.0",
     "textlint-filter-rule-comments": "^1.2.2",
     "textlint-plugin-html": "^1.0.1",
-<<<<<<< HEAD
-    "textlint-rule-preset-jtf-style": "^3.0.2",
+    "textlint-rule-preset-jtf-style": "^3.0.3",
     "textlint-rule-prh": "^6.1.0"
-=======
-    "textlint-rule-preset-jtf-style": "^3.0.3"
->>>>>>> 33282fe1
   },
   "peerDependencies": {
     "typescript": "^5.0.0"
