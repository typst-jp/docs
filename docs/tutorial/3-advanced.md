--- conflicted
+++ resolved
@@ -2,7 +2,6 @@
 description: Typst's tutorial.
 ---
 
-<<<<<<< HEAD
 # 高度なスタイリング
 このチュートリアルの前の2つの章では、Typstで文書を書く方法とその書式を変更する方法を学びました。
 それらの章を通して書いたレポートが優れた評価を得たため、指導教員はそれを基に学会論文を書いてほしいと考えています！
@@ -14,21 +13,6 @@
 次に、左のツールバーのプラスアイコンを選択し、チームを作成します。
 最後に、新しいチームをクリックし、チーム名の横にあるmanage teamをクリックして設定に進みます。
 これで教員をメールで招待することができます。
-=======
-# Advanced Styling
-In the previous two chapters of this tutorial, you have learned how to write a
-document in Typst and how to change its formatting. The report you wrote
-throughout the last two chapters got a straight A and your supervisor wants to
-base a conference paper on it! The report will of course have to comply with the
-conference's style guide. Let's see how we can achieve that.
-
-Before we start, let's create a team, invite your supervisor and add them to the
-team. You can do this by going back to the app dashboard with the back icon in
-the top left corner of the editor. Then, choose the plus icon in the left
-toolbar and create a team. Finally, click on the new team and go to its settings
-by clicking 'manage team' next to the team name. Now you can invite your
-supervisor by email.
->>>>>>> 737895d7
 
 ![The team settings](3-advanced-team-settings.png)
 
@@ -76,15 +60,9 @@
 #lorem(600)
 ```
 
-<<<<<<< HEAD
 ここで行われていることの大半は、すでに分かりでしょう。
-テキストサイズを`{11pt}`に、フォントをLinux Libertineに設定しています。
+テキストサイズを`{11pt}`に、フォントをLibertinus Serifに設定しています。
 また、段落の両端揃えを有効にし、ページサイズをUSレターとしています。
-=======
-You are already familiar with most of what is going on here. We set the text
-size to `{11pt}` and the font to Libertinus Serif. We also enable paragraph
-justification and set the page size to US letter.
->>>>>>> 737895d7
 
 ここで、`header`は新しい引数で、各ページの上部の余白に置くコンテンツを設定できます。
 ヘッダーには、学会のスタイルガイドで要求されているように、論文のタイトルを指定します。
@@ -253,25 +231,12 @@
 `title`変数にコンテンツを設定した後は、関数内やマークアップ内（関数のように接頭辞に`#`をつける）で使用できます。
 こうすることで、別のタイトルに決めた場合、一箇所で簡単に変更することができます。
 
-<<<<<<< HEAD
-## 段組みと見出し { #columns-and-headings }
+## Adding columns and headings { #columns-and-headings }
 上の論文は、残念ながら文字が単調にぎっしり詰まっていて読みにくい見た目をしています。
-これを修正するために、見出しを追加し、2段組のレイアウトに変更してみましょう。
-[`columns`]関数は数値と内容を受け取り、指定された列数に内容を段組みします。
-アブストラクト以降はすべて2段組みにしたいため、文書全体にcolumn関数を適用する必要があります。
-
-文書全体を巨大な関数呼び出しで囲う代わりに、「以降すべて」に対してshowルールを使うことができます。
-このようなshowルールを書くには、showキーワードの直後にコロンを置き、それから関数を指定します。
-この関数は、文書の残りの部分をパラメータとして与えます。
-ここではパラメータを `rest` と宣言していますが、どのような名前を選んでもかまいません。
-この関数は、このコンテンツに対して様々な処理を適用できます。
-この例では、`columns`関数に渡します。
-=======
-## Adding columns and headings { #columns-and-headings }
-The paper above unfortunately looks like a wall of lead. To fix that, let's add
-some headings and switch our paper to a two-column layout. Fortunately, that's
+これを修正するために、見出しを追加し、2段組のレイアウトに変更してみましょう。 Fortunately, that's
 easy to do: We just need to amend our `page` set rule with the `columns`
 argument.
+
 
 By adding `{columns: 2}` to the argument list, we have wrapped the whole
 document in two columns. However, that would also affect the title and authors
@@ -297,7 +262,6 @@
 if there was no square. To change this behavior, we can pass the argument
 `{float: true}` to ensure that the space taken up by the placed item at the top
 or bottom of the page is not occupied by any other content.
->>>>>>> 737895d7
 
 ```example:single
 >>> #let title = [
@@ -359,20 +323,14 @@
 #lorem(200)
 ```
 
-<<<<<<< HEAD
-最後に見出しのスタイルの設定をしましょう。
-ガイドラインに従うために、見出しは中央揃えにして、小さな大文字を使わなければなりません。
-`heading`関数はそのような設定を提供していないため、独自の見出しshowルールを書く必要があります。
-=======
 In this example, we also used the `clearance` argument of the `{place}` function
 to provide the space between it and the body instead of using the [`{v}`]($v)
 function. We can also remove the explicit `{align(center, ..)}` calls around the
 various parts since they inherit the center alignment from the placement.
 
-Now there is only one thing left to do: Style our headings. We need to make them
-centered and use small capitals. Because the `heading` function does not offer
-a way to set any of that, we need to write our own heading show rule.
->>>>>>> 737895d7
+最後に見出しのスタイルの設定をしましょう。
+ガイドラインに従うために、見出しは中央揃えにして、小さな大文字を使わなければなりません。
+`heading`関数はそのような設定を提供していないため、独自の見出しshowルールを書く必要があります。
 
 ```example:50,250,265,270
 >>> #let title = [
