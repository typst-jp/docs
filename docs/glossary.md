--- conflicted
+++ resolved
@@ -5,15 +5,7 @@
 
 # 用語集
 
-<<<<<<< HEAD
-以下は翻訳時に使用される英日中対照の用語集です。
-=======
-<div class="info-box">
-  <p>このページの内容は公式ドキュメントには含まれておらず、日本語コミュニティによって独自に追加されたものです。</p>
-</div>
-
 以下は翻訳時に使用される英日対照の用語集です。
->>>>>>> c7f34826
 
 | 英語 | 日本語 | 備考 |
 | --- | --- | --- |
