--- conflicted
+++ resolved
@@ -8,13 +8,7 @@
 to Typst for LaTeX users, and a detailed look at page setup. Feel free to
 propose other topics for guides!
 
-<<<<<<< HEAD
-## 指南列表 { #list-of-guides }
-- [LaTeXユーザのためのTypst入門]($guides/guide-for-latex-users)
-- [页面设置指南]($guides/page-setup)
-=======
 ## List of Guides
 - [Guide for LaTeX users]($guides/guide-for-latex-users)
 - [Page setup guide]($guides/page-setup-guide)
-- [Table guide]($guides/table-guide)
->>>>>>> f50ee28f
+- [Table guide]($guides/table-guide)