//! Documentation provider for Typst.

mod contribs;
mod html;
mod link;
mod model;

pub use self::contribs::*;
pub use self::html::*;
pub use self::model::*;

use comemo::Prehashed;
use ecow::{eco_format, EcoString};
use once_cell::sync::Lazy;
use serde::Deserialize;
use serde_yaml as yaml;
use typst::diag::{bail, StrResult};
use typst::foundations::Bytes;
use typst::foundations::{
    CastInfo, Category, Func, Module, ParamInfo, Repr, Scope, Smart, Type, Value,
    FOUNDATIONS,
};
use typst::introspection::INTROSPECTION;
use typst::layout::{Abs, Margin, PageElem, LAYOUT};
use typst::loading::DATA_LOADING;
use typst::math::MATH;
use typst::model::Document;
use typst::model::MODEL;
use typst::symbols::SYMBOLS;
use typst::text::{Font, FontBook, TEXT};
use typst::visualize::VISUALIZE;
use typst::Library;

macro_rules! load {
    ($path:literal) => {
        include_str!(concat!("../", $path))
    };
}

static GROUPS: Lazy<Vec<GroupData>> = Lazy::new(|| {
    let mut groups: Vec<GroupData> =
        yaml::from_str(load!("reference/groups.yml")).unwrap();
    for group in &mut groups {
        if group.filter.is_empty() {
            group.filter = group
                .module()
                .scope()
                .iter()
                .filter(|(_, v)| matches!(v, Value::Func(_)))
                .map(|(k, _)| k.clone())
                .collect();
        }
    }
    groups
});

static LIBRARY: Lazy<Prehashed<Library>> = Lazy::new(|| {
    let mut lib = Library::default();
    lib.styles
        .set(PageElem::set_width(Smart::Custom(Abs::pt(240.0).into())));
    lib.styles.set(PageElem::set_height(Smart::Auto));
    lib.styles.set(PageElem::set_margin(Margin::splat(Some(Smart::Custom(
        Abs::pt(15.0).into(),
    )))));
    Prehashed::new(lib)
});

static FONTS: Lazy<(Prehashed<FontBook>, Vec<Font>)> = Lazy::new(|| {
    let fonts: Vec<_> = typst_assets::fonts()
        .chain(typst_dev_assets::fonts())
        .flat_map(|data| Font::iter(Bytes::from_static(data)))
        .collect();
    let book = FontBook::from_fonts(&fonts);
    (Prehashed::new(book), fonts)
});

/// Build documentation pages.
pub fn provide(resolver: &dyn Resolver) -> Vec<PageModel> {
    let base = resolver.base();
    vec![
        md_page(resolver, base, load!("overview.md")).with_route(base),
        tutorial_pages(resolver),
        md_page(resolver, base, load!("japanese.md")),
        reference_pages(resolver),
        guide_pages(resolver),
        packages_page(resolver),
        md_page(resolver, base, load!("changelog.md")),
        md_page(resolver, base, load!("roadmap.md")),
        md_page(resolver, base, load!("community.md")),
        md_page(resolver, base, load!("glossary.md")),
    ]
}

/// Resolve consumer dependencies.
pub trait Resolver {
    /// Try to resolve a link. If this returns `None`, the system will try to
    /// resolve the link itself.
    fn link(&self, link: &str) -> Option<String>;

    /// Produce an URL for an image file.
    fn image(&self, filename: &str, data: &[u8]) -> String;

    /// Produce HTML for an example.
    fn example(&self, hash: u128, source: Option<Html>, document: &Document) -> Html;

    /// Determine the commits between two tags.
    fn commits(&self, from: &str, to: &str) -> Vec<Commit>;

    /// Get the base URL for the routes and links. This must end with a slash.
    fn base(&self) -> &str;
}

/// Create a page from a markdown file.
#[track_caller]
fn md_page(resolver: &dyn Resolver, parent: &str, md: &str) -> PageModel {
    assert!(parent.starts_with('/') && parent.ends_with('/'));
    let html = Html::markdown(resolver, md, Some(0));
    let title: EcoString = html.title().expect("chapter lacks a title").into();
    PageModel {
        route: eco_format!("{parent}{}/", urlify(&title)),
        title,
        description: html.description().unwrap(),
        part: None,
        outline: html.outline(),
        body: BodyModel::Html(html),
        children: vec![],
    }
}

/// Build the tutorial.
fn tutorial_pages(resolver: &dyn Resolver) -> PageModel {
    let mut page = md_page(resolver, resolver.base(), load!("tutorial/welcome.md"));
    let base = format!("{}tutorial/", resolver.base());
    page.children = vec![
        md_page(resolver, &base, load!("tutorial/1-writing.md")),
        md_page(resolver, &base, load!("tutorial/2-formatting.md")),
        md_page(resolver, &base, load!("tutorial/3-advanced.md")),
        md_page(resolver, &base, load!("tutorial/4-template.md")),
    ];
    page
}

/// Build the reference.
fn reference_pages(resolver: &dyn Resolver) -> PageModel {
    let mut page = md_page(resolver, resolver.base(), load!("reference/welcome.md"));
    let base = format!("{}reference/", resolver.base());
    page.children = vec![
        md_page(resolver, &base, load!("reference/syntax.md")).with_part("Language"),
        md_page(resolver, &base, load!("reference/styling.md")),
        md_page(resolver, &base, load!("reference/scripting.md")),
        md_page(resolver, &base, load!("reference/context.md")),
        category_page(resolver, FOUNDATIONS).with_part("Library"),
        category_page(resolver, MODEL),
        category_page(resolver, TEXT),
        category_page(resolver, MATH),
        category_page(resolver, SYMBOLS),
        category_page(resolver, LAYOUT),
        category_page(resolver, VISUALIZE),
        category_page(resolver, INTROSPECTION),
        category_page(resolver, DATA_LOADING),
    ];
    page
}

/// Build the guides section.
fn guide_pages(resolver: &dyn Resolver) -> PageModel {
    let mut page = md_page(resolver, resolver.base(), load!("guides/welcome.md"));
    let base = format!("{}guides/", resolver.base());
    page.children = vec![
        md_page(resolver, &base, load!("guides/guide-for-latex-users.md")),
        md_page(resolver, &base, load!("guides/page-setup.md")),
        md_page(resolver, &base, load!("guides/tables.md")),
    ];
    page
}

/// Build the packages section.
fn packages_page(resolver: &dyn Resolver) -> PageModel {
    PageModel {
        route: eco_format!("{}packages/", resolver.base()),
        title: "Packages".into(),
        description: "Packages for Typst.".into(),
        part: None,
        outline: vec![],
        body: BodyModel::Packages(Html::markdown(
            resolver,
            load!("reference/packages.md"),
            Some(1),
        )),
        children: vec![],
    }
}

/// Create a page for a category.
#[track_caller]
fn category_page(resolver: &dyn Resolver, category: Category) -> PageModel {
    let route = eco_format!("{}reference/{}/", resolver.base(), category.name());
    let mut children = vec![];
    let mut items = vec![];
    let mut shorthands = None;
    let mut markup = vec![];
    let mut math = vec![];

    let (module, path): (&Module, &[&str]) = if category == MATH {
        (&LIBRARY.math, &["math"])
    } else {
        (&LIBRARY.global, &[])
    };

    // Add groups.
    for group in GROUPS.iter().filter(|g| g.category == category.name()).cloned() {
        if matches!(group.name.as_str(), "sym" | "emoji") {
            let subpage = symbols_page(resolver, &route, &group);
            let BodyModel::Symbols(model) = &subpage.body else { continue };
            let list = &model.list;
            markup.extend(
                list.iter()
                    .filter(|symbol| symbol.markup_shorthand.is_some())
                    .cloned(),
            );
            math.extend(
                list.iter().filter(|symbol| symbol.math_shorthand.is_some()).cloned(),
            );

            items.push(CategoryItem {
                name: group.name.clone(),
                route: subpage.route.clone(),
                oneliner: oneliner(category.docs()).into(),
                code: true,
            });
            children.push(subpage);
            continue;
        }

        let (child, item) = group_page(resolver, &route, &group);
        children.push(child);
        items.push(item);
    }

    // Add symbol pages. These are ordered manually.
    if category == SYMBOLS {
        shorthands = Some(ShorthandsModel { markup, math });
    }

    // Add functions.
    let scope = module.scope();
    for (name, value) in scope.iter() {
        if scope.get_category(name) != Some(category) {
            continue;
        }

        if category == MATH {
            // Skip grouped functions.
            if GROUPS.iter().flat_map(|group| &group.filter).any(|f| f == name) {
                continue;
            }

            // Already documented in the text category.
            if name == "text" {
                continue;
            }
        }

        match value {
            Value::Func(func) => {
                let name = func.name().unwrap();

                let subpage = func_page(resolver, &route, func, path);
                items.push(CategoryItem {
                    name: name.into(),
                    route: subpage.route.clone(),
                    oneliner: oneliner(func.docs().unwrap_or_default()).into(),
                    code: true,
                });
                children.push(subpage);
            }
            Value::Type(ty) => {
                let subpage = type_page(resolver, &route, ty);
                items.push(CategoryItem {
                    name: ty.short_name().into(),
                    route: subpage.route.clone(),
                    oneliner: oneliner(ty.docs()).into(),
                    code: true,
                });
                children.push(subpage);
            }
            _ => {}
        }
    }

    if category != SYMBOLS {
        children.sort_by_cached_key(|child| child.title.clone());
        items.sort_by_cached_key(|item| item.name.clone());
    }

    let title_name = category.title();
    let name = match title_name {
        "text" => "文本",
        "math" => "数学",
        "layout" => "布局",
        "visualize" => "可视化",
        "meta" => "元信息",
        "symbols" => "符号",
        "foundations" => "基础",
        "calculate" => "计算",
        "construct" => "构造",
        "data-loading" => "数据加载",
        _ => &title_name,
    };
    let details = Html::markdown(resolver, category.docs(), Some(1));
    let mut outline = vec![OutlineItem::from_name("Summary")];
    outline.extend(details.outline());
    outline.push(OutlineItem::from_name("Definitions"));
    if shorthands.is_some() {
        outline.push(OutlineItem::from_name("Shorthands"));
    }

    PageModel {
        route,
        title: name.into(),
        description: eco_format!(
            "Documentation for functions related to {name} in Typst."
        ),
        part: None,
        outline,
        body: BodyModel::Category(CategoryModel {
            name: category.name(),
            title: category.title(),
            details,
            items,
            shorthands,
        }),
        children,
    }
}

/// Create a page for a function.
fn func_page(
    resolver: &dyn Resolver,
    parent: &str,
    func: &Func,
    path: &[&str],
) -> PageModel {
    let model = func_model(resolver, func, path, false);
    let name = func.name().unwrap();
    PageModel {
        route: eco_format!("{parent}{}/", urlify(name)),
        title: func.title().unwrap().into(),
        description: eco_format!("Documentation for the `{name}` function."),
        part: None,
        outline: func_outline(&model, ""),
        body: BodyModel::Func(model),
        children: vec![],
    }
}

/// Produce a function's model.
fn func_model(
    resolver: &dyn Resolver,
    func: &Func,
    path: &[&str],
    nested: bool,
) -> FuncModel {
    let name = func.name().unwrap();
    let scope = func.scope().unwrap();
    let docs = func.docs().unwrap();

    let mut self_ = false;
    let mut params = func.params().unwrap();
    if params.first().is_some_and(|first| first.name == "self") {
        self_ = true;
        params = &params[1..];
    }

    let mut returns = vec![];
    casts(resolver, &mut returns, &mut vec![], func.returns().unwrap());
    returns.sort_by_key(|ty| type_index(ty));
    if returns == ["none"] {
        returns.clear();
    }

    let nesting = if nested { None } else { Some(1) };
    let (details, example) =
        if nested { split_details_and_example(docs) } else { (docs, None) };

    FuncModel {
        path: path.iter().copied().map(Into::into).collect(),
        name: name.into(),
        title: func.title().unwrap(),
        keywords: func.keywords(),
        oneliner: oneliner(details),
        element: func.element().is_some(),
        contextual: func.contextual().unwrap_or(false),
        details: Html::markdown(resolver, details, nesting),
        example: example.map(|md| Html::markdown(resolver, md, None)),
        self_,
        params: params.iter().map(|param| param_model(resolver, param)).collect(),
        returns,
        scope: scope_models(resolver, name, scope),
    }
}

/// Produce a parameter's model.
fn param_model(resolver: &dyn Resolver, info: &ParamInfo) -> ParamModel {
    let (details, example) = split_details_and_example(info.docs);

    let mut types = vec![];
    let mut strings = vec![];
    casts(resolver, &mut types, &mut strings, &info.input);
    if !strings.is_empty() && !types.contains(&"str") {
        types.push("str");
    }
    types.sort_by_key(|ty| type_index(ty));

    ParamModel {
        name: info.name,
        details: Html::markdown(resolver, details, None),
        example: example.map(|md| Html::markdown(resolver, md, None)),
        types,
        strings,
        default: info.default.map(|default| {
            let node = typst::syntax::parse_code(&default().repr());
            Html::new(typst::syntax::highlight_html(&node))
        }),
        positional: info.positional,
        named: info.named,
        required: info.required,
        variadic: info.variadic,
        settable: info.settable,
    }
}

/// Split up documentation into details and an example.
fn split_details_and_example(docs: &str) -> (&str, Option<&str>) {
    let mut details = docs;
    let mut example = None;
    if let Some(mut i) = docs.find("```") {
        while docs[..i].ends_with('`') {
            i -= 1;
        }
        details = &docs[..i];
        example = Some(&docs[i..]);
    }
    (details, example)
}

/// Process cast information into types and strings.
fn casts(
    resolver: &dyn Resolver,
    types: &mut Vec<&'static str>,
    strings: &mut Vec<StrParam>,
    info: &CastInfo,
) {
    match info {
        CastInfo::Any => types.push("any"),
        CastInfo::Value(Value::Str(string), docs) => strings.push(StrParam {
            string: string.clone().into(),
            details: Html::markdown(resolver, docs, None),
        }),
        CastInfo::Value(..) => {}
        CastInfo::Type(ty) => types.push(ty.short_name()),
        CastInfo::Union(options) => {
            for option in options {
                casts(resolver, types, strings, option);
            }
        }
    }
}

/// Produce models for a function's scope.
fn scope_models(resolver: &dyn Resolver, name: &str, scope: &Scope) -> Vec<FuncModel> {
    scope
        .iter()
        .filter_map(|(_, value)| {
            let Value::Func(func) = value else { return None };
            Some(func_model(resolver, func, &[name], true))
        })
        .collect()
}

/// Produce an outline for a function page.
fn func_outline(model: &FuncModel, id_base: &str) -> Vec<OutlineItem> {
    let mut outline = vec![];

    if id_base.is_empty() {
        outline.push(OutlineItem::from_name("Summary"));
        outline.extend(model.details.outline());

        if !model.params.is_empty() {
            outline.push(OutlineItem {
                id: "parameters".into(),
                name: "Parameters".into(),
                children: model
                    .params
                    .iter()
                    .map(|param| OutlineItem {
                        id: eco_format!("parameters-{}", urlify(param.name)),
                        name: param.name.into(),
                        children: vec![],
                    })
                    .collect(),
            });
        }

        outline.extend(scope_outline(&model.scope));
    } else {
        outline.extend(model.params.iter().map(|param| OutlineItem {
            id: eco_format!("{id_base}-{}", urlify(param.name)),
            name: param.name.into(),
            children: vec![],
        }));
    }

    outline
}

/// Produce an outline for a function scope.
fn scope_outline(scope: &[FuncModel]) -> Option<OutlineItem> {
    if scope.is_empty() {
        return None;
    }

    Some(OutlineItem {
        id: "definitions".into(),
        name: "Definitions".into(),
        children: scope
            .iter()
            .map(|func| {
                let id = urlify(&eco_format!("definitions-{}", func.name));
                let children = func_outline(func, &id);
                OutlineItem { id, name: func.title.into(), children }
            })
            .collect(),
    })
}

/// Create a page for a group of functions.
fn group_page(
    resolver: &dyn Resolver,
    parent: &str,
    group: &GroupData,
) -> (PageModel, CategoryItem) {
    let mut functions = vec![];
    let mut outline = vec![OutlineItem::from_name("Summary")];

    let path: Vec<_> = group.path.iter().map(|s| s.as_str()).collect();
    let details = Html::markdown(resolver, &group.details, Some(1));
    outline.extend(details.outline());

    let mut outline_items = vec![];
    for name in &group.filter {
        let value = group.module().scope().get(name).unwrap();
        let Value::Func(func) = value else { panic!("not a function") };
        let func = func_model(resolver, func, &path, true);
        let id_base = urlify(&eco_format!("functions-{}", func.name));
        let children = func_outline(&func, &id_base);
        outline_items.push(OutlineItem {
            id: id_base,
            name: func.title.into(),
            children,
        });
        functions.push(func);
    }

    outline.push(OutlineItem {
        id: "functions".into(),
        name: "Functions".into(),
        children: outline_items,
    });

    let model = PageModel {
        route: eco_format!("{parent}{}", group.name),
        title: group.title.clone(),
        description: eco_format!("Documentation for the {} functions.", group.name),
        part: None,
        outline,
        body: BodyModel::Group(GroupModel {
            name: group.name.clone(),
            title: group.title.clone(),
            details,
            functions,
        }),
        children: vec![],
    };

    let item = CategoryItem {
        name: group.name.clone(),
        route: model.route.clone(),
        oneliner: oneliner(&group.details).into(),
        code: false,
    };

    (model, item)
}

/// Create a page for a type.
fn type_page(resolver: &dyn Resolver, parent: &str, ty: &Type) -> PageModel {
    let model = type_model(resolver, ty);
    PageModel {
        route: eco_format!("{parent}{}/", urlify(ty.short_name())),
        title: ty.title().into(),
        description: eco_format!("Documentation for the {} type.", ty.title()),
        part: None,
        outline: type_outline(&model),
        body: BodyModel::Type(model),
        children: vec![],
    }
}

/// Produce a type's model.
fn type_model(resolver: &dyn Resolver, ty: &Type) -> TypeModel {
    TypeModel {
        name: ty.short_name(),
        title: ty.title(),
        keywords: ty.keywords(),
        oneliner: oneliner(ty.docs()),
        details: Html::markdown(resolver, ty.docs(), Some(1)),
        constructor: ty
            .constructor()
            .ok()
            .map(|func| func_model(resolver, &func, &[], true)),
        scope: scope_models(resolver, ty.short_name(), ty.scope()),
    }
}

/// Produce an outline for a type page.
fn type_outline(model: &TypeModel) -> Vec<OutlineItem> {
    let mut outline = vec![OutlineItem::from_name("Summary")];
    outline.extend(model.details.outline());

    if let Some(func) = &model.constructor {
        outline.push(OutlineItem {
            id: "constructor".into(),
            name: "Constructor".into(),
            children: func_outline(func, "constructor"),
        });
    }

    outline.extend(scope_outline(&model.scope));
    outline
}

/// Create a page for symbols.
fn symbols_page(resolver: &dyn Resolver, parent: &str, group: &GroupData) -> PageModel {
    let model = symbols_model(resolver, group);
    PageModel {
        route: eco_format!("{parent}{}/", group.name),
        title: group.title.clone(),
        description: eco_format!("Documentation for the `{}` module.", group.name),
        part: None,
        outline: vec![],
        body: BodyModel::Symbols(model),
        children: vec![],
    }
}

/// Produce a symbol list's model.
fn symbols_model(resolver: &dyn Resolver, group: &GroupData) -> SymbolsModel {
    let mut list = vec![];
    for (name, value) in group.module().scope().iter() {
        let Value::Symbol(symbol) = value else { continue };
        let complete = |variant: &str| {
            if variant.is_empty() {
                name.clone()
            } else {
                eco_format!("{}.{}", name, variant)
            }
        };

        for (variant, c) in symbol.variants() {
            let shorthand = |list: &[(&'static str, char)]| {
                list.iter().copied().find(|&(_, x)| x == c).map(|(s, _)| s)
            };

            list.push(SymbolModel {
                name: complete(variant),
                markup_shorthand: shorthand(typst::syntax::ast::Shorthand::MARKUP_LIST),
                math_shorthand: shorthand(typst::syntax::ast::Shorthand::MATH_LIST),
                codepoint: c as u32,
                accent: typst::symbols::Symbol::combining_accent(c).is_some(),
                alternates: symbol
                    .variants()
                    .filter(|(other, _)| other != &variant)
                    .map(|(other, _)| complete(other))
                    .collect(),
            });
        }
    }

    SymbolsModel {
        name: group.name.clone(),
        title: group.title.clone(),
        details: Html::markdown(resolver, &group.details, Some(1)),
        list,
    }
}

/// Extract a module from another module.
#[track_caller]
fn get_module<'a>(parent: &'a Module, name: &str) -> StrResult<&'a Module> {
    match parent.scope().get(name) {
        Some(Value::Module(module)) => Ok(module),
        _ => bail!("module doesn't contain module `{name}`"),
    }
}

/// Turn a title into an URL fragment.
pub fn urlify(title: &str) -> EcoString {
    match title {
        "チュートリアル" => "tutorial".into(),
        "Typstで執筆するには" => "writing-in-typst".into(),
        "書式を設定する" => "formatting".into(),
        "高度なスタイリング" => "advanced-styling".into(),
        "テンプレートを作成する" => "making-a-template".into(),
        "日本語ユーザーガイド" => "japanese".into(),
        "リファレンス" => "reference".into(),
        "構文" => "syntax".into(),
<<<<<<< HEAD
        "スタイル設定" => "styling".into(),
        "脚本" => "scripting".into(),
=======
        "样式" => "styling".into(),
        "スクリプト記述" => "scripting".into(),
>>>>>>> 407a3ba1
        "コンテキスト" => "context".into(),
        "指南" => "guides".into(),
        "LaTeX 用户指南" => "guide-for-latex-users".into(),
        "页面设置指南" => "page-setup".into(),
        "更新日志" => "changelog".into(),
        "路线图" => "roadmap".into(),
        "社区" => "community".into(),
        "用語集" => "glossary".into(),
        _ => title
            .chars()
            .map(|c| c.to_ascii_lowercase())
            .map(|c| match c {
                'a'..='z' | '0'..='9' => c,
                _ => '-',
            })
            .collect(),
    }
}

/// Extract the first line of documentation.
fn oneliner(docs: &str) -> &str {
    docs.lines().next().unwrap_or_default()
}

/// The order of types in the documentation.
fn type_index(ty: &str) -> usize {
    TYPE_ORDER.iter().position(|&v| v == ty).unwrap_or(usize::MAX)
}

const TYPE_ORDER: &[&str] = &[
    "any",
    "none",
    "auto",
    "bool",
    "int",
    "float",
    "length",
    "angle",
    "ratio",
    "relative",
    "fraction",
    "color",
    "gradient",
    "datetime",
    "duration",
    "str",
    "bytes",
    "regex",
    "label",
    "content",
    "array",
    "dict",
    "func",
    "args",
    "selector",
    "location",
    "direction",
    "alignment",
    "alignment2d",
    "stroke",
];

/// Data about a collection of functions.
#[derive(Debug, Clone, Deserialize)]
struct GroupData {
    name: EcoString,
    title: EcoString,
    category: EcoString,
    #[serde(default)]
    path: Vec<EcoString>,
    #[serde(default)]
    filter: Vec<EcoString>,
    details: EcoString,
}

impl GroupData {
    fn module(&self) -> &'static Module {
        let mut focus = &LIBRARY.global;
        for path in &self.path {
            focus = get_module(focus, path).unwrap();
        }
        focus
    }
}

#[cfg(test)]
mod tests {
    use super::*;
    use md5;
    use std::io::Write;
    use std::path::Path;
    use typst::model::Document;
    use typst::visualize::Color;

    #[test]
    fn test_docs() {
        // remove all files in ../assets/docs
        let _ = std::fs::remove_dir_all("../assets/docs");
        // copy all files from ../assets/files to ../assets/docs
        std::fs::create_dir("../assets/docs").unwrap();
        for entry in std::fs::read_dir("../assets/files").unwrap() {
            let entry = entry.unwrap();
            let path = entry.path();
            let name = String::from(path.file_name().unwrap().to_str().unwrap());
            std::fs::copy(path, format!("../assets/docs/{}", name)).unwrap();
        }
        // convert all pages to html and generate example images to ../assets/docs
        let pages = provide(&TestResolver);
        // convert pages to JSON and save to ../assets/docs.json
        let json = serde_json::to_string_pretty(&pages).unwrap();
        let mut file = std::fs::File::create("../assets/docs.json").unwrap();
        file.write_all(json.as_bytes()).unwrap();
    }

    struct TestResolver;

    impl Resolver for TestResolver {
        fn link(&self, _: &str) -> Option<String> {
            None
        }

        fn example(&self, _: u128, source: Option<Html>, document: &Document) -> Html {
            let page = document.pages.first().unwrap();
            let frame = &page.frame;
            // convert frames to a png
            let ppi = 2.0;
            // the first frame is the main frame
            let pixmap = typst_render::render(frame, ppi, Color::WHITE);
            // Get a random filename by md5
            match source {
                Some(source) => {
                    let filename = format!("{:x}.png", md5::compute(source.as_str()));
                    let path = Path::new("../assets/docs").join(filename.clone());
                    let _ = pixmap.save_png(path).map_err(|_| "failed to write PNG file");
                    Html::new(format!(
                        r#"<div class="previewed-code"><pre>{}</pre><div class="preview"><img src="/assets/docs/{}" alt="Preview" width="480" height="190"/></div></div>"#,
                        source.as_str(),
                        filename
                    ))
                }
                _ => Html::new(String::new()),
            }
        }

        fn image(&self, filename: &str, _: &[u8]) -> String {
            // return /assets/docs/<filename>
            format!("/assets/docs/{}", filename)
        }

        fn commits(&self, _: &str, _: &str) -> Vec<Commit> {
            vec![]
        }

        fn base(&self) -> &str {
            "/docs/"
        }
    }
}<|MERGE_RESOLUTION|>--- conflicted
+++ resolved
@@ -715,13 +715,8 @@
         "日本語ユーザーガイド" => "japanese".into(),
         "リファレンス" => "reference".into(),
         "構文" => "syntax".into(),
-<<<<<<< HEAD
         "スタイル設定" => "styling".into(),
-        "脚本" => "scripting".into(),
-=======
-        "样式" => "styling".into(),
         "スクリプト記述" => "scripting".into(),
->>>>>>> 407a3ba1
         "コンテキスト" => "context".into(),
         "指南" => "guides".into(),
         "LaTeX 用户指南" => "guide-for-latex-users".into(),
