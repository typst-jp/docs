---
description: 我们准备做什么。
---

# 路线图
本页列出了 Typst 语言、编译器、库和 Web App 的计划功能。
由于优先事项和发展现实可能发生变化，这一路线图并非一成不变。
另外此处列出的功能不一定会实现，并且此处可能没有写完全将要实现的功能。
至于 bug 修复，本路线图只会列出更大、更基本的路线图。

<<<<<<< HEAD
在路线图上是否有遗漏的内容？Typst 需要您作为用户的反馈来规划和优先考虑新功能。
您可以在 [GitHub](https://github.com/typst/typst/issues) 上提交新问题或与 [社区]($community) 讨论您的功能请求。


## 语言和编译器
- **结构和样式**
  - 修复 show 规则递归
  - 修复 show 和 set 规则的顺序
  - 修复 show 和 set 规则中 show 和 set 影响相同类型的元素（用于在匹配选择器的元素上设置属性）
  - 祖先选择器（例如，在内部）
  - 自定义元素（能够与 set 和 show 规则一起使用）
  - 可能有一个 capability 系统，例如，使您自己的元素可引用
- **布局**
  - 高级浮动布局
  - 重新设计布局引擎，使其具有对“正常”文本布局和更类似画布的布局的一流支持
  - 在正常内容和数学中统一布局基元
  - 命名对齐以同步不同布局层次结构中的对齐
  - 链式布局区域
  - 在流内进行页面调整
  - 高级分页优化
  - 基于网格的排版
  - 具有碰撞检测的布局
- **导出**
  - 实现 emoji 导出
  - HTML 导出
  - EPUB 导出
  - 用于无障碍性的标记 PDF
  - PDF/A 和 PDF/X 支持
- **文本和字体**
  - 字体 fallback 警告
  - 国际化（i18n）
  - 粗体、斜体和小型大写字母的合成
  - 可变字体支持
  - 注音（Ruby）和割注（Warichu）
  - Kashida 对齐
- **脚本**
  - 如果可能的话，函数提升
  - 获取 set 规则的值
  - 文档注释
  - 类型提示
- **可视化**
  - 箭头
  - 更好的路径绘制
  - 颜色管理
- **工具**
  - 自动格式化程序
  - 代码检查工具（Linter）
  - 文档生成器
- **开发**
  - 基准测试
  - 更好的贡献者文档

## 库
- **自定义**
  - 更强大的内置大纲自定义能力
  - 表格线条自定义
- **编号**
  - 相对计数器，例如，每节的图表编号
  - 改进数学公式编号
  - 修复编号模式问题
  - 枚举延续
- **布局**
  - 表格中的行 span 和列 span
  - 平衡列
  - 首字下沉
  - 尾注，也许是边注
- **数学**
  - 修复句法怪癖
  - 修复字体处理
  - 提供更多基元
  - 大分数
- **其他**
  - 绘图

## Web 应用程序
- **编辑**
  - 更智能和更多操作按钮
  - 基本内置图像编辑器（裁剪等）
  - 色彩选择器
  - 符号选择器
  - 用于编辑函数调用的 GUI 检查器
  - 预览自动完成条目
  - 预览中的光标
  - 内联文档
  - 更多导出选项
  - 在单独窗口中预览
- **写作**
  - 拼写检查
  - 字数统计
  - 结构视图
  - 番茄工作法
  - 由 LLM 完成的文本自动完成
- **协作**
  - 类似聊天的评论
  - 更改跟踪
  - 版本历史
  - Git 集成
- **项目管理**
  - 项目的拖放
  - 项目的缩略图
  - 由 LLM 生成的模板
  - LaTeX、Word、Markdown 导入
- **设置**
  - 键盘快捷键配置
  - 更好的项目设置
  - 系统主题设置
  - 头像裁剪
- **其他**
  - 离线渐进式 Web 应用程序（PWA）
  - 单一登录
  - 双因素认证
  - 项目中的高级搜索
  - 团队中的私有包
  - 本地部署
  - 移动端改进
=======
Are you missing something on the roadmap? Typst relies on your feedback as a
user to plan for and prioritize new features. Get started by filing a new issue
on [GitHub](https://github.com/typst/typst/issues) or discuss your feature
request with the [community].

## Language and Compiler
- **Structure and Styling**
  - Support for freezing content, so that e.g. numbers in it remain the same
    if it appears multiple times
  - Support for revoking style rules
  - Ancestry selectors (e.g., within)
  - Possibly a capability system, e.g. to make your own element referenceable
- **Layout**
  - Advanced floating layout
  - Rework layout engine to a more flexible model that has first-class support
    for both "normal" text layout and more canvas-like layout
  - Unified layout primitives across normal content and math
  - Named alignment to synchronize alignment across different layout hierarchies
  - Chained layout regions
  - Page adjustment from within flow
  - Advanced page break optimization
  - Grid-based typesetting
  - Layout with collision
- **Export**
  - Support for emojis in PDF
  - HTML export
  - EPUB export
  - Tagged PDF for Accessibility
  - PDF/A and PDF/X support
- **Text and Fonts**
  - Font fallback warnings
  - Bold, italic, and smallcaps synthesis
  - Variable fonts support
  - Ruby and Warichu
  - Kashida justification
- **Scripting**
  - Custom types (that work with set and show rules)
  - Function hoisting if possible
  - Doc comments
  - Type hints
- **Visualization**
  - Arrows
  - Better path drawing
  - Color management
- **Tooling**
  - Autoformatter
  - Linter
  - Documentation generator
- **Development**
  - Benchmarking
  - Better contributor documentation

## Library
- **Customization**
  - Richer built-in outline customization
- **Numbering**
  - Relative counters, e.g. for figure numbering per section
  - Improve equation numbering
  - Fix issues with numbering patterns
  - Enum continuation
- **Layout**
  - Balanced columns
  - Drop caps
  - End notes, maybe margin notes
- **Math**
  - Fix syntactic quirks
  - Fix font handling
  - Provide more primitives
  - Big fractions
- **Other**
  - Plotting

## Web App
- **Editing**
  - Smarter & more action buttons
  - Inline documentation
  - Preview autocomplete entry
  - Go-to-definition
  - Color Picker
  - Symbol picker
  - Basic, built-in image editor (cropping, etc.)
  - GUI inspector for editing function calls
  - Cursor in preview
- **Writing**
  - Spell check
  - Outline panel
  - Word count
  - Structure view
  - Text completion by LLM
- **Collaboration**
  - Chat-like comments
  - Change tracking
  - Version history
  - Git integration
- **Project management**
  - Drag-and-drop for projects
  - Thumbnails for projects
  - Template generation by LLM
- **Settings**
  - Keyboard shortcuts configuration
  - Better project settings
  - Avatar Cropping
- **Other**
  - Offline PWA
  - Single sign-on
  - Two-Factor Authentication
  - Advanced search in projects
  - Private packages in teams
  - Mobile improvements
>>>>>>> 2bf9f95d
<|MERGE_RESOLUTION|>--- conflicted
+++ resolved
@@ -1,130 +1,14 @@
 ---
-description: 我们准备做什么。
+description: What we have planned for Typst.
 ---
 
-# 路线图
-本页列出了 Typst 语言、编译器、库和 Web App 的计划功能。
-由于优先事项和发展现实可能发生变化，这一路线图并非一成不变。
-另外此处列出的功能不一定会实现，并且此处可能没有写完全将要实现的功能。
-至于 bug 修复，本路线图只会列出更大、更基本的路线图。
+# Roadmap
+This page lists planned features for the Typst language, compiler, library and
+web app. Since priorities and development realities change, this roadmap is not
+set in stone. Features that are listed here will not necessarily be implemented
+and features that will be implemented might be missing here. As for bug fixes,
+this roadmap will only list larger, more fundamental ones.
 
-<<<<<<< HEAD
-在路线图上是否有遗漏的内容？Typst 需要您作为用户的反馈来规划和优先考虑新功能。
-您可以在 [GitHub](https://github.com/typst/typst/issues) 上提交新问题或与 [社区]($community) 讨论您的功能请求。
-
-
-## 语言和编译器
-- **结构和样式**
-  - 修复 show 规则递归
-  - 修复 show 和 set 规则的顺序
-  - 修复 show 和 set 规则中 show 和 set 影响相同类型的元素（用于在匹配选择器的元素上设置属性）
-  - 祖先选择器（例如，在内部）
-  - 自定义元素（能够与 set 和 show 规则一起使用）
-  - 可能有一个 capability 系统，例如，使您自己的元素可引用
-- **布局**
-  - 高级浮动布局
-  - 重新设计布局引擎，使其具有对“正常”文本布局和更类似画布的布局的一流支持
-  - 在正常内容和数学中统一布局基元
-  - 命名对齐以同步不同布局层次结构中的对齐
-  - 链式布局区域
-  - 在流内进行页面调整
-  - 高级分页优化
-  - 基于网格的排版
-  - 具有碰撞检测的布局
-- **导出**
-  - 实现 emoji 导出
-  - HTML 导出
-  - EPUB 导出
-  - 用于无障碍性的标记 PDF
-  - PDF/A 和 PDF/X 支持
-- **文本和字体**
-  - 字体 fallback 警告
-  - 国际化（i18n）
-  - 粗体、斜体和小型大写字母的合成
-  - 可变字体支持
-  - 注音（Ruby）和割注（Warichu）
-  - Kashida 对齐
-- **脚本**
-  - 如果可能的话，函数提升
-  - 获取 set 规则的值
-  - 文档注释
-  - 类型提示
-- **可视化**
-  - 箭头
-  - 更好的路径绘制
-  - 颜色管理
-- **工具**
-  - 自动格式化程序
-  - 代码检查工具（Linter）
-  - 文档生成器
-- **开发**
-  - 基准测试
-  - 更好的贡献者文档
-
-## 库
-- **自定义**
-  - 更强大的内置大纲自定义能力
-  - 表格线条自定义
-- **编号**
-  - 相对计数器，例如，每节的图表编号
-  - 改进数学公式编号
-  - 修复编号模式问题
-  - 枚举延续
-- **布局**
-  - 表格中的行 span 和列 span
-  - 平衡列
-  - 首字下沉
-  - 尾注，也许是边注
-- **数学**
-  - 修复句法怪癖
-  - 修复字体处理
-  - 提供更多基元
-  - 大分数
-- **其他**
-  - 绘图
-
-## Web 应用程序
-- **编辑**
-  - 更智能和更多操作按钮
-  - 基本内置图像编辑器（裁剪等）
-  - 色彩选择器
-  - 符号选择器
-  - 用于编辑函数调用的 GUI 检查器
-  - 预览自动完成条目
-  - 预览中的光标
-  - 内联文档
-  - 更多导出选项
-  - 在单独窗口中预览
-- **写作**
-  - 拼写检查
-  - 字数统计
-  - 结构视图
-  - 番茄工作法
-  - 由 LLM 完成的文本自动完成
-- **协作**
-  - 类似聊天的评论
-  - 更改跟踪
-  - 版本历史
-  - Git 集成
-- **项目管理**
-  - 项目的拖放
-  - 项目的缩略图
-  - 由 LLM 生成的模板
-  - LaTeX、Word、Markdown 导入
-- **设置**
-  - 键盘快捷键配置
-  - 更好的项目设置
-  - 系统主题设置
-  - 头像裁剪
-- **其他**
-  - 离线渐进式 Web 应用程序（PWA）
-  - 单一登录
-  - 双因素认证
-  - 项目中的高级搜索
-  - 团队中的私有包
-  - 本地部署
-  - 移动端改进
-=======
 Are you missing something on the roadmap? Typst relies on your feedback as a
 user to plan for and prioritize new features. Get started by filing a new issue
 on [GitHub](https://github.com/typst/typst/issues) or discuss your feature
@@ -233,5 +117,4 @@
   - Two-Factor Authentication
   - Advanced search in projects
   - Private packages in teams
-  - Mobile improvements
->>>>>>> 2bf9f95d
+  - Mobile improvements